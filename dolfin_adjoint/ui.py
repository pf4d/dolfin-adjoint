--- conflicted
+++ resolved
@@ -36,12 +36,8 @@
   from krylov_solver import KrylovSolver
   from linear_solver import LinearSolver
   from lusolver import LUSolver
-<<<<<<< HEAD
   from localsolver import LocalSolver
-  from reduced_functional import ReducedFunctional, replace_control_value, replace_tape_value
-=======
   from reduced_functional import ReducedFunctional
->>>>>>> 29547ccf
   from reduced_functional_numpy import ReducedFunctionalNumPy, ReducedFunctionalNumpy
   from optimization.optimization import minimize, maximize, print_optimization_methods, minimise, maximise
   from optimization.multistage_optimization import minimize_multistage
