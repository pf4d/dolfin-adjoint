from optimization_solver import OptimizationSolver
from optimization_problem import MaximizationProblem
import constraints
import numpy
import math
from ..enlisting import enlist, delist

from backend import *

def optizelle_callback(fun):
    """Optizelle swallows exceptions. Very useful for debugging! Let's work around this."""
    def safe_fun(*args, **kwargs):
        try:
            return fun(*args, **kwargs)
        except:
            import traceback
            traceback.print_exc()
            raise

    return safe_fun

def safe_log(x):
    try:
        return math.log(x)
    except ValueError:
        return -numpy.inf

class BoundConstraint(constraints.InequalityConstraint):
    """A class that enforces the bound constraint l <= m or m >= u."""

    def __init__(self, m, bound, type):
        assert type is 'lower' or type is 'upper'
        assert isinstance(m, (Function, Constant))
        self.m = m
        self.bound = bound

        if isinstance(self.m, Constant):
            assert hasattr(bound, '__float__')
            self.bound = float(bound)

        if type is 'lower':
            self.scale = +1.0
        else:
            self.scale = -1.0

        if not isinstance(self.bound, (float, Function)):
            raise TypeError("Your %s bound must be a Function or a Constant or a float." % type)

    def output_workspace(self):
        if isinstance(self.m, Function):
            return Function(self.m.function_space())
        elif isinstance(self.m, Constant):
            return [0.0]

    def function(self, m):
        if isinstance(self.m, Constant):
            return [self.scale*(float(m) - float(self.bound))]
        elif isinstance(self.m, Function):
            out = Function(m)

            if isinstance(self.bound, float):
                out_vec = out.vector()
                out_vec *= self.scale
                out_vec[:] -= self.scale*self.bound
            elif isinstance(self.bound, Function):
                out.assign(self.scale*out - self.scale*self.bound)
            return out

    def jacobian_action(self, m, dm, result):
        if isinstance(self.m, Constant):
            result[0] = self.scale*dm[0]
        elif isinstance(self.m, Function):
            result.assign(self.scale*dm)

    def jacobian_adjoint_action(self, m, dp, result):
        if isinstance(self.m, Constant):
            result[0] = self.scale*dp[0]
        elif isinstance(self.m, Function):
            result.assign(self.scale*dp)

    def hessian_action(self, m, dm, dp, result):
        if isinstance(self.m, Constant):
            result[0] = 0.0
        elif isinstance(self.m, Function):
            result.vector().zero()

class DolfinVectorSpace(object):
    """Optizelle wants a VectorSpace object that tells it how to do the linear algebra."""
    def __init__(self, parameters):
        self.parameters = parameters

    @staticmethod
    def __deep_copy_obj(x):
        if isinstance(x, GenericFunction):
            return Function(x)
        elif isinstance(x, Constant):
            return Constant(float(x))
        elif isinstance(x, numpy.ndarray):
            return numpy.array(x)
        else:
            raise NotImplementedError

    @staticmethod
    def __assign_obj(x, y):
        if isinstance(x, GenericFunction):
            y.assign(x)
        elif isinstance(x, Constant):
            y.assign(float(x))
        elif isinstance(x, numpy.ndarray):
            y[:] = x
        else:
            raise NotImplementedError

    @staticmethod
    def __scale_obj(alpha, x):
        if isinstance(x, GenericFunction):
            x.vector()[:] *= alpha
        elif isinstance(x, Constant):
            x.assign(alpha * float(x))
        elif isinstance(x, numpy.ndarray):
            x.__imul__(alpha)
        else:
            raise NotImplementedError

    @staticmethod
    def __zero_obj(x):
        if isinstance(x, GenericFunction):
            x.vector().zero()
        elif isinstance(x, Constant):
            x.assign(0.0)
        elif isinstance(x, numpy.ndarray):
            x.fill(0.0)
        else:
            raise NotImplementedError

    @staticmethod
    def __axpy_obj(alpha, x, y):
        if isinstance(x, GenericFunction):
            y.vector().axpy(alpha, x.vector())
        elif isinstance(x, Constant):
            y.assign(alpha * float(x) + float(y))
        elif isinstance(x, numpy.ndarray):
            y.__iadd__(alpha*x)
        else:
            raise NotImplementedError

    @staticmethod
    def __inner_obj(x, y):
        if isinstance(x, GenericFunction):
            return assemble(inner(x, y)*dx)
        elif isinstance(x, Constant):
            return float(x)*float(y)
        elif isinstance(x, numpy.ndarray):
            return numpy.inner(x, y)
        else:
            raise NotImplementedError

    @staticmethod
    def __prod_obj(x, y, z):
        if isinstance(x, GenericFunction):
            z.vector()[:] = x.vector() * y.vector()
        elif isinstance(x, Constant):
            z.assign(float(x)*float(y))
        elif isinstance(x, numpy.ndarray):
            z[:] = x*y
        else:
            raise NotImplementedError

    @staticmethod
    def __id_obj(x):
        if isinstance(x, GenericFunction):
            x.assign(Constant(1.0))
        elif isinstance(x, Constant):
            x.assign(Constant(1.0))
        elif isinstance(x, numpy.ndarray):
            x.fill(1.0)
        else:
            raise NotImplementedError

    @staticmethod
    def __linv_obj(x, y, z):
        if isinstance(x, GenericFunction):
            z.vector().set_local( y.vector().array() / x.vector().array() )
            z.vector().apply("insert")
        elif isinstance(x, Constant):
            z.assign(float(y) / float(x))
        elif isinstance(x, numpy.ndarray):
            z[:] = numpy.divide(y, x)
        else:
            raise NotImplementedError

    @staticmethod
    def __barr_obj(x):
        if isinstance(x, GenericFunction):
            return assemble(ln(x)*dx)
        elif isinstance(x, Constant):
            return safe_log(float(x))
        elif isinstance(x, numpy.ndarray):
            return sum(safe_log(xx) for xx in x)
        else:
            raise NotImplementedError

    @staticmethod
    def __srch_obj(x, y):
        if isinstance(x, GenericFunction):
            if any(x.vector() < 0):
                my_min = min(-yy/xx for (xx, yy) in zip(x.vector().get_local(), y.vector().get_local()) if xx < 0)
            else:
                my_min = numpy.inf

            return MPI.min(x.function_space().mesh().mpi_comm(), my_min)

        elif isinstance(x, Constant):
            if float(x) < 0:
                return -float(y)/float(x)
            else:
                return numpy.inf

        elif isinstance(x, numpy.ndarray):
            if any(x < 0):
                return min(-yy/xx for (xx, yy) in zip(x, y) if xx < 0)
            else:
                return numpy.inf

        else:
            raise NotImplementedError

    @staticmethod
    @optizelle_callback
    def init(x):
        return [DolfinVectorSpace.__deep_copy_obj(xx) for xx in x]

    @staticmethod
    @optizelle_callback
    def copy(x, y):
        [DolfinVectorSpace.__assign_obj(xx, yy) for (xx, yy) in zip(x, y)]

    @staticmethod
    @optizelle_callback
    def scal(alpha, x):
        [DolfinVectorSpace.__scale_obj(alpha, xx) for xx in x]

    @staticmethod
    @optizelle_callback
    def zero(x):
        [DolfinVectorSpace.__zero_obj(xx) for xx in x]

    @staticmethod
    @optizelle_callback
    def axpy(alpha, x, y):
        [DolfinVectorSpace.__axpy_obj(alpha, xx, yy) for (xx, yy) in zip(x, y)]

    @staticmethod
    @optizelle_callback
    def innr(x, y):
        return sum(DolfinVectorSpace.__inner_obj(xx, yy) for (xx, yy) in zip(x, y))

    @staticmethod
    @optizelle_callback
    def rand(x):
        raise NotImplementedError

    @staticmethod
    @optizelle_callback
    def prod(x, y, z):
        [DolfinVectorSpace.__prod_obj(xx, yy, zz) for (xx, yy, zz) in zip(x, y, z)]

    @staticmethod
    @optizelle_callback
    def id(x):
        [DolfinVectorSpace.__id_obj(xx) for xx in x]

    @staticmethod
    @optizelle_callback
    def linv(x, y, z):
        [DolfinVectorSpace.__linv_obj(xx, yy, zz) for (xx, yy, zz) in zip(x, y, z)]

    @staticmethod
    @optizelle_callback
    def barr(x):
        return sum(DolfinVectorSpace.__barr_obj(xx) for xx in x)

    @staticmethod
    @optizelle_callback
    def srch(x,y):
        return min(DolfinVectorSpace.__srch_obj(xx, yy) for (xx, yy) in zip(x, y))

    @staticmethod
    @optizelle_callback
    def symm(x):
        pass

    @staticmethod
    @optizelle_callback
    def normsqdiff(x, y):
        """
        Compute ||x -y||^2; the squared norm of the difference between two functions.

        Not part of the Optizelle vector space API, but useful for us."""

        xx = DolfinVectorSpace.init(x)
        DolfinVectorSpace.axpy(-1, y, xx)
        normsq = DolfinVectorSpace.innr(xx, xx)
        return normsq

try:
    # May not have optizelle installed. That's why this is in a try block.
    import Optizelle
    import copy

    class OptizelleObjective(Optizelle.ScalarValuedFunction):

        def __init__(self, rf, scale=1):
            self.rf = rf
            self.last_x = None
            self.last_J = None
            self.scale = scale

        @optizelle_callback
        def eval(self, x):
            if self.last_x is not None:
                normsq = DolfinVectorSpace.normsqdiff(x, self.last_x)
                if normsq == 0.0:
                    return self.last_J

            self.last_x = DolfinVectorSpace.init(x)
            self.rf(x)
            self.last_J = self.scale*self.rf(x)
            return self.last_J

        @optizelle_callback
        def grad(self, x, grad):
            self.eval(x)
            out = self.rf.derivative(forget=False, project=True)
            DolfinVectorSpace.scal(self.scale, out)
            DolfinVectorSpace.copy(out, grad)

        @optizelle_callback
        def hessvec(self, x, dx, H_dx):
            self.eval(x)
            H = self.rf.hessian(dx, project=True)
            DolfinVectorSpace.scal(self.scale, H)
            DolfinVectorSpace.copy(H, H_dx)


    class OptizelleConstraints(Optizelle.VectorValuedFunction):
        ''' This class generates a (equality and inequality) constraint object from
            a dolfin_adjoint.Constraint which is compatible with the Optizelle
            interface.
        '''

        def __init__(self, problem, constraints):
            self.constraints = constraints
            self.list_type = problem.reduced_functional.controls

        @optizelle_callback
        def eval(self, x, y):
            ''' Evaluates the constraints and stores the result in y. '''


            if self.constraints._get_constraint_dim() == 0:
                return


            x_list = delist(x, self.list_type)

            if isinstance(y, Function):
                y.assign(self.constraints.function(x_list))
            else:
                y[:] = self.constraints.function(x_list)

        @optizelle_callback
        def p(self, x, dx, y):
            ''' Evaluates the Jacobian action and stores the result in y. '''

            if self.constraints._get_constraint_dim() == 0:
                return

            x_list = delist(x, self.list_type)
            dx_list = delist(dx, self.list_type)

            self.constraints.jacobian_action(x_list, dx_list, y)

        @optizelle_callback
        def ps(self, x, dy, z):
            '''
                Evaluates the Jacobian adjoint action and stores the result in y.
                    z=g'(x)*dy
            '''

            if self.constraints._get_constraint_dim() == 0:
                return

            x_list = delist(x, self.list_type)
            z_list = delist(z, self.list_type)

            self.constraints.jacobian_adjoint_action(x_list, dy, z_list)

        @optizelle_callback
        def pps(self, x, dx, dy, z):
            '''
                Evaluates the Hessian adjoint action in directions dx and dy
                and stores the result in z.
                    z=(g''(x)dx)*dy
            '''

            if self.constraints._get_constraint_dim() == 0:
                return

            x_list = delist(x, self.list_type)
            dx_list = delist(dx, self.list_type)
            z_list = delist(z, self.list_type)

            self.constraints.hessian_action(x_list, dx_list, dy, z_list)

except ImportError:
    pass


class OptizelleSolver(OptimizationSolver):
    """
    Use optizelle to solve the given optimisation problem.

    The optizelle State instance is accessible as solver.state.
    See dir(solver.state) for the parameters that can be set,
    and the optizelle manual for details.
    """
    def __init__(self, problem, parameters=None):
        """
        Create a new OptizelleSolver.

        To set optizelle-specific options, do e.g.

          solver = OptizelleSolver(problem, parameters={'maximum_iterations': 100,
                                            'optizelle_parameters': {'krylov_iter_max': 100}})
        """
        try:
            import Optizelle
            import Optizelle.Unconstrained.State
            import Optizelle.Unconstrained.Functions
            import Optizelle.Unconstrained.Algorithms
            import Optizelle.Constrained.State
            import Optizelle.Constrained.Functions
            import Optizelle.Constrained.Algorithms
            import Optizelle.EqualityConstrained.State
            import Optizelle.EqualityConstrained.Functions
            import Optizelle.EqualityConstrained.Algorithms
            import Optizelle.InequalityConstrained.State
            import Optizelle.InequalityConstrained.Functions
            import Optizelle.InequalityConstrained.Algorithms
        except ImportError:
            print("Could not import Optizelle.")
            raise

        OptimizationSolver.__init__(self, problem, parameters)

        self.__build_optizelle_state()

    def __build_optizelle_state(self):

        # Optizelle does not support maximization problem directly,
        # hence we negate the functional instead
        if isinstance(self.problem, MaximizationProblem):
            scale = -1
        else:
            scale = +1

        bound_inequality_constraints = []
        if self.problem.bounds is not None:
            # We need to process the damn bounds
<<<<<<< HEAD
            for (parameter, bound) in zip(self.problem.reduced_functional.controls, self.problem.bounds):
=======
            for (control, bound) in zip(self.problem.reduced_functional.controls, self.problem.bounds):
>>>>>>> 4c1a7230
                (lb, ub) = bound

                if lb is not None:
                    bound_inequality_constraints.append(BoundConstraint(control.data(), lb, 'lower'))

                if ub is not None:
                    bound_inequality_constraints.append(BoundConstraint(control.data(), ub, 'upper'))

        self.bound_inequality_constraints = bound_inequality_constraints

        # Create the appropriate Optizelle state, taking into account which
        # type of constraints we have (unconstrained, (in)-equality constraints).
        if self.problem.constraints is None:
            num_equality_constraints = 0
            num_inequality_constraints = 0 + len(bound_inequality_constraints)
        else:
            num_equality_constraints = self.problem.constraints.equality_constraints()._get_constraint_dim()
            num_inequality_constraints = self.problem.constraints.inequality_constraints()._get_constraint_dim() + len(bound_inequality_constraints)

        x = [p.data() for p in self.problem.reduced_functional.controls]

        # Unconstrained case
        if num_equality_constraints == 0 and num_inequality_constraints == 0:
            self.state = Optizelle.Unconstrained.State.t(DolfinVectorSpace, Optizelle.Messaging(), x)
            self.fns = Optizelle.Unconstrained.Functions.t()
            self.fns.f = OptizelleObjective(self.problem.reduced_functional, scale=scale)

            log(INFO, "Found no constraints.")

        # Equality constraints only
        elif num_equality_constraints > 0 and num_inequality_constraints == 0:

            # Allocate memory for the equality multiplier
            equality_constraints = self.problem.constraints.equality_constraints()
            y = equality_constraints.output_workspace()

            self.state = Optizelle.EqualityConstrained.State.t(DolfinVectorSpace, DolfinVectorSpace, Optizelle.Messaging(), x, y)
            self.fns = Optizelle.Constrained.Functions.t()

            self.fns.f = OptizelleObjective(self.problem.reduced_functional, scale=scale)
            self.fns.g = OptizelleConstraints(self.problem, equality_constraints)

            log(INFO, "Found no equality and %i inequality constraints." % equality_constraints._get_constraint_dim())

        # Inequality constraints only
        elif num_equality_constraints == 0 and num_inequality_constraints > 0:

            # Allocate memory for the inequality multiplier
            if self.problem.constraints is not None:
                inequality_constraints = self.problem.constraints.inequality_constraints()
                all_inequality_constraints = constraints.MergedConstraints(inequality_constraints.constraints + bound_inequality_constraints)
            else:
                all_inequality_constraints = constraints.MergedConstraints(bound_inequality_constraints)
            z = all_inequality_constraints.output_workspace()

            self.state = Optizelle.InequalityConstrained.State.t(DolfinVectorSpace, DolfinVectorSpace, Optizelle.Messaging(), x, z)
            self.fns = Optizelle.InequalityConstrained.Functions.t()

            self.fns.f = OptizelleObjective(self.problem.reduced_functional, scale=scale)
            self.fns.h = OptizelleConstraints(self.problem, all_inequality_constraints)

            log(INFO, "Found no equality and %i inequality constraints." % all_inequality_constraints._get_constraint_dim())

        # Inequality and equality constraints
        else:
            # Allocate memory for the equality multiplier
            equality_constraints = self.problem.constraints.equality_constraints()
            y = equality_constraints.output_workspace()

            # Allocate memory for the inequality multiplier
            if self.problem.constraints is not None:
                inequality_constraints = self.problem.constraints.inequality_constraints()
                all_inequality_constraints = constraints.MergedConstraints(inequality_constraints.constraints + bound_inequality_constraints)
            else:
                all_inequality_constraints = constraints.MergedConstraints(bound_inequality_constraints)
            z = all_inequality_constraints.output_workspace()

            self.state = Optizelle.Constrained.State.t(DolfinVectorSpace, DolfinVectorSpace, DolfinVectorSpace, Optizelle.Messaging(), x, y, z)
            self.fns = Optizelle.Constrained.Functions.t()

            self.fns.f = OptizelleObjective(self.problem.reduced_functional, scale=scale)
            self.fns.g = OptizelleConstraints(self.problem, equality_constraints)
            self.fns.h = OptizelleConstraints(self.problem, all_inequality_constraints)

            log(INFO, "Found %i equality and %i inequality constraints." % (equality_constraints._get_constraint_dim(), all_inequality_constraints._get_constraint_dim()))


        # Set solver parameters
        self.__set_optizelle_parameters()

    def __set_optizelle_parameters(self):

        if self.parameters is None: return

        # First, set the default parameters.
        if 'maximum_iterations' in self.parameters:
            self.state.iter_max = self.parameters['maximum_iterations']

        # FIXME: is there a common 'tolerance' between all solvers supported by
        # dolfin-adjoint?

        # Then set any optizelle-specific ones.
        if 'optizelle_parameters' in self.parameters:
            optizelle_parameters = self.parameters['optizelle_parameters']
            for key in optizelle_parameters:
                try:
                    setattr(self.state, key, optizelle_parameters[key])
                except AttributeError:
                    print("Error: unknown optizelle option %s." % key)
                    raise

    def solve(self):
        """Solve the optimization problem and return the optimized parameters."""

        if self.problem.constraints is None:
            num_equality_constraints = 0
            num_inequality_constraints = 0 + len(self.bound_inequality_constraints)
        else:
            num_equality_constraints = self.problem.constraints.equality_constraints()._get_constraint_dim()
            num_inequality_constraints = self.problem.constraints.inequality_constraints()._get_constraint_dim() + len(self.bound_inequality_constraints)

        # No constraints
        if num_equality_constraints == 0 and num_inequality_constraints == 0:
            Optizelle.Unconstrained.Algorithms.getMin(DolfinVectorSpace, Optizelle.Messaging(), self.fns, self.state)

        # Equality constraints only
        elif num_equality_constraints > 0 and num_inequality_constraints == 0:
            Optizelle.EqualityConstrained.Algorithms.getMin(DolfinVectorSpace, DolfinVectorSpace, Optizelle.Messaging(), self.fns, self.state)

        # Inequality constraints only
        elif num_equality_constraints == 0 and num_inequality_constraints > 0:
            Optizelle.InequalityConstrained.Algorithms.getMin(DolfinVectorSpace, DolfinVectorSpace, Optizelle.Messaging(), self.fns, self.state)

        # Inequality and equality constraints
        else:
            Optizelle.Constrained.Algorithms.getMin(DolfinVectorSpace, DolfinVectorSpace, DolfinVectorSpace, Optizelle.Messaging(), self.fns, self.state)

        # Print out the reason for convergence
        print("The algorithm converged due to: %s" % (Optizelle.StoppingCondition.to_string(self.state.opt_stop)))

        # Return the optimal control
        list_type = self.problem.reduced_functional.controls
        return delist(self.state.x, list_type)<|MERGE_RESOLUTION|>--- conflicted
+++ resolved
@@ -344,14 +344,14 @@
 
 
     class OptizelleConstraints(Optizelle.VectorValuedFunction):
-        ''' This class generates a (equality and inequality) constraint object from
-            a dolfin_adjoint.Constraint which is compatible with the Optizelle
+        ''' This class generates a (equality and inequality) constraint object from 
+            a dolfin_adjoint.Constraint which is compatible with the Optizelle 
             interface.
         '''
 
         def __init__(self, problem, constraints):
             self.constraints = constraints
-            self.list_type = problem.reduced_functional.controls
+            self.list_type = problem.reduced_functional.parameter
 
         @optizelle_callback
         def eval(self, x, y):
@@ -383,8 +383,8 @@
 
         @optizelle_callback
         def ps(self, x, dy, z):
-            '''
-                Evaluates the Jacobian adjoint action and stores the result in y.
+            ''' 
+                Evaluates the Jacobian adjoint action and stores the result in y. 
                     z=g'(x)*dy
             '''
 
@@ -398,9 +398,9 @@
 
         @optizelle_callback
         def pps(self, x, dx, dy, z):
-            '''
-                Evaluates the Hessian adjoint action in directions dx and dy
-                and stores the result in z.
+            ''' 
+                Evaluates the Hessian adjoint action in directions dx and dy 
+                and stores the result in z. 
                     z=(g''(x)dx)*dy
             '''
 
@@ -458,7 +458,7 @@
 
     def __build_optizelle_state(self):
 
-        # Optizelle does not support maximization problem directly,
+        # Optizelle does not support maximization problem directly, 
         # hence we negate the functional instead
         if isinstance(self.problem, MaximizationProblem):
             scale = -1
@@ -468,18 +468,14 @@
         bound_inequality_constraints = []
         if self.problem.bounds is not None:
             # We need to process the damn bounds
-<<<<<<< HEAD
-            for (parameter, bound) in zip(self.problem.reduced_functional.controls, self.problem.bounds):
-=======
-            for (control, bound) in zip(self.problem.reduced_functional.controls, self.problem.bounds):
->>>>>>> 4c1a7230
+            for (parameter, bound) in zip(self.problem.reduced_functional.parameter, self.problem.bounds):
                 (lb, ub) = bound
 
                 if lb is not None:
-                    bound_inequality_constraints.append(BoundConstraint(control.data(), lb, 'lower'))
+                    bound_inequality_constraints.append(BoundConstraint(parameter.data(), lb, 'lower'))
 
                 if ub is not None:
-                    bound_inequality_constraints.append(BoundConstraint(control.data(), ub, 'upper'))
+                    bound_inequality_constraints.append(BoundConstraint(parameter.data(), ub, 'upper'))
 
         self.bound_inequality_constraints = bound_inequality_constraints
 
@@ -492,7 +488,7 @@
             num_equality_constraints = self.problem.constraints.equality_constraints()._get_constraint_dim()
             num_inequality_constraints = self.problem.constraints.inequality_constraints()._get_constraint_dim() + len(bound_inequality_constraints)
 
-        x = [p.data() for p in self.problem.reduced_functional.controls]
+        x = [p.data() for p in self.problem.reduced_functional.parameter]
 
         # Unconstrained case
         if num_equality_constraints == 0 and num_inequality_constraints == 0:
@@ -614,5 +610,5 @@
         print("The algorithm converged due to: %s" % (Optizelle.StoppingCondition.to_string(self.state.opt_stop)))
 
         # Return the optimal control
-        list_type = self.problem.reduced_functional.controls
+        list_type = self.problem.reduced_functional.parameter
         return delist(self.state.x, list_type)